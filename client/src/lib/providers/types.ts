// Common provider types and interfaces

export interface ProviderMessage {
  role: "user" | "assistant";
  content: string | ProviderMessageContent[];
}

export interface ProviderMessageContent {
  type: "text" | "tool_use" | "tool_result";
  text?: string;
  id?: string;
  name?: string;
  input?: Record<string, unknown>;
  tool_use_id?: string;
  content?: string;
  is_error?: boolean;
}

export interface ProviderTool {
  name: string;
  description?: string;
  input_schema: Record<string, unknown>;
}

export interface ProviderCreateOptions {
  model: string;
  max_tokens: number;
  messages: ProviderMessage[];
  tools?: ProviderTool[];
}

export interface ProviderResponse {
  content: ProviderResponseContent[];
  model: string;
  usage?: {
    input_tokens: number;
    output_tokens: number;
  };
}

export interface ProviderResponseContent {
  type: "text" | "tool_use";
  text?: string;
  id?: string;
  name?: string;
  input?: Record<string, unknown>;
}

export interface ProviderConfig {
  apiKey: string;
  baseURL?: string;
  timeout?: number;
  dangerouslyAllowBrowser?: boolean;
}

export interface ProviderModel {
  id: string;
  name: string;
  description: string;
}

export abstract class AIProvider {
  protected config: ProviderConfig;

  constructor(config: ProviderConfig) {
    this.config = config;
  }

  abstract updateApiKey(apiKey: string): void;
  abstract createMessage(
    options: ProviderCreateOptions,
  ): Promise<ProviderResponse>;
  abstract validateConfig(): boolean;
  abstract getProviderName(): string;
  abstract getDefaultModel(): string;
  abstract getSupportedModels(): ProviderModel[];
  
  // Optional method for providers that can refresh their model list dynamically
  async refreshModels?(): Promise<ProviderModel[]>;
}

<<<<<<< HEAD
export type SupportedProvider = "anthropic" | "openai" | "deepseek" | "ollama";
=======
export type SupportedProvider = "anthropic" | "openai";
// TODO: Add deepseek support
// export type SupportedProvider = "anthropic" | "openai" | "deepseek";
>>>>>>> 6c2a44ac

export interface ProviderFactory {
  createProvider(type: SupportedProvider, config: ProviderConfig): AIProvider;
}<|MERGE_RESOLUTION|>--- conflicted
+++ resolved
@@ -79,13 +79,7 @@
   async refreshModels?(): Promise<ProviderModel[]>;
 }
 
-<<<<<<< HEAD
-export type SupportedProvider = "anthropic" | "openai" | "deepseek" | "ollama";
-=======
-export type SupportedProvider = "anthropic" | "openai";
-// TODO: Add deepseek support
-// export type SupportedProvider = "anthropic" | "openai" | "deepseek";
->>>>>>> 6c2a44ac
+export type SupportedProvider = "anthropic" | "openai" | "ollama";
 
 export interface ProviderFactory {
   createProvider(type: SupportedProvider, config: ProviderConfig): AIProvider;
