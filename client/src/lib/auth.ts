import { OAuthClientProvider } from "@modelcontextprotocol/sdk/client/auth.js";
import {
  OAuthClientInformationSchema,
  OAuthClientInformation,
  OAuthTokens,
  OAuthTokensSchema,
} from "@modelcontextprotocol/sdk/shared/auth.js";
import { SESSION_KEYS, getServerSpecificKey } from "./constants";

export class InspectorOAuthClientProvider implements OAuthClientProvider {
  constructor(private serverUrl: string) {
    // Save the server URL to session storage
    sessionStorage.setItem(SESSION_KEYS.SERVER_URL, serverUrl);
  }

  get redirectUrl() {
    return window.location.origin + "/oauth/callback";
  }

  get clientMetadata() {
    return {
      redirect_uris: [this.redirectUrl],
      token_endpoint_auth_method: "none",
      grant_types: ["authorization_code", "refresh_token"],
      response_types: ["code"],
      client_name: "MCP Inspector",
      client_uri: "https://github.com/modelcontextprotocol/inspector",
    };
  }

  async clientInformation() {
    const key = getServerSpecificKey(
      SESSION_KEYS.CLIENT_INFORMATION,
      this.serverUrl,
    );
    const value = sessionStorage.getItem(key);
    if (!value) {
      return undefined;
    }

    return await OAuthClientInformationSchema.parseAsync(JSON.parse(value));
  }

  saveClientInformation(clientInformation: OAuthClientInformation) {
    const key = getServerSpecificKey(
      SESSION_KEYS.CLIENT_INFORMATION,
      this.serverUrl,
    );
    sessionStorage.setItem(key, JSON.stringify(clientInformation));
  }

  async tokens() {
    const key = getServerSpecificKey(SESSION_KEYS.TOKENS, this.serverUrl);
    const tokens = sessionStorage.getItem(key);
    if (!tokens) {
      return undefined;
    }

    return await OAuthTokensSchema.parseAsync(JSON.parse(tokens));
  }

  saveTokens(tokens: OAuthTokens) {
    const key = getServerSpecificKey(SESSION_KEYS.TOKENS, this.serverUrl);
    sessionStorage.setItem(key, JSON.stringify(tokens));
  }

  redirectToAuthorization(authorizationUrl: URL) {
    window.location.href = authorizationUrl.href;
  }

  saveCodeVerifier(codeVerifier: string) {
    const key = getServerSpecificKey(
      SESSION_KEYS.CODE_VERIFIER,
      this.serverUrl,
    );
    sessionStorage.setItem(key, codeVerifier);
  }

  codeVerifier() {
    const key = getServerSpecificKey(
      SESSION_KEYS.CODE_VERIFIER,
      this.serverUrl,
    );
    const verifier = sessionStorage.getItem(key);
    if (!verifier) {
      throw new Error("No code verifier saved for session");
    }

    return verifier;
  }
<<<<<<< HEAD

  clear() {
    sessionStorage.removeItem(SESSION_KEYS.CLIENT_INFORMATION);
    sessionStorage.removeItem(SESSION_KEYS.TOKENS);
    sessionStorage.removeItem(SESSION_KEYS.CODE_VERIFIER);
  }
}

export const authProvider = new InspectorOAuthClientProvider();
=======
}
>>>>>>> cd28370f
<|MERGE_RESOLUTION|>--- conflicted
+++ resolved
@@ -88,16 +88,10 @@
 
     return verifier;
   }
-<<<<<<< HEAD
 
   clear() {
     sessionStorage.removeItem(SESSION_KEYS.CLIENT_INFORMATION);
     sessionStorage.removeItem(SESSION_KEYS.TOKENS);
     sessionStorage.removeItem(SESSION_KEYS.CODE_VERIFIER);
   }
-}
-
-export const authProvider = new InspectorOAuthClientProvider();
-=======
-}
->>>>>>> cd28370f
+}