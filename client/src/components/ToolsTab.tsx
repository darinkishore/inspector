--- conflicted
+++ resolved
@@ -950,16 +950,74 @@
 
             {/* Content */}
             <div className="flex-1 overflow-hidden">
-              {showStructured && validationErrors && (
+              {error ? (
                 <div className="p-4">
-<<<<<<< HEAD
                   <div className="p-3 bg-destructive/10 border border-destructive/20 rounded text-destructive text-xs font-medium">
                     {error}
                   </div>
                 </div>
-              ) : result ? (
-                <div className="h-full overflow-hidden">
+              ) : showStructured && validationErrors && (
+                <div className="p-4">
+                  <h3 className="text-sm font-semibold text-destructive mb-2">Validation Errors</h3>
+                  <div className="p-3 bg-destructive/10 border border-destructive/20 rounded-md">
+                    <JsonView src={validationErrors} theme="atom" dark={true} enableClipboard={true}
+                      displaySize={false}
+                      collapseStringsAfterLength={100}
+                      style={{
+                        fontSize: "12px",
+                        fontFamily:
+                          "ui-monospace, SFMono-Regular, 'SF Mono', monospace",
+                        backgroundColor: "hsl(var(--background))",
+                        padding: "16px",
+                        borderRadius: "8px",
+                        border: "1px solid hsl(var(--border))",
+                      }} />
+                    <span className="text-sm font-semibold text-destructive mb-2">{`${validationErrors[0].instancePath.slice(1)} ${validationErrors[0].message}`}</span>
+                  </div>
+                </div>
+              ) : showStructured && structuredResult && validationErrors === null ? (
+                <ScrollArea className="h-full">
                   <div className="p-4">
+                    <JsonView
+                      src={structuredResult}
+                      dark={true}
+                      theme="atom"
+                      enableClipboard={true}
+                      displaySize={false}
+                      collapseStringsAfterLength={100}
+                      style={{
+                        fontSize: "12px",
+                        fontFamily:
+                          "ui-monospace, SFMono-Regular, 'SF Mono', monospace",
+                        backgroundColor: "hsl(var(--background))",
+                        padding: "16px",
+                        borderRadius: "8px",
+                        border: "1px solid hsl(var(--border))",
+                      }}
+                    />
+                  </div>
+                </ScrollArea>
+              ) : result && !showStructured ? (
+                <ScrollArea className="h-full">
+                  <div className="p-4">
+                    {unstructuredValidationResult === 'valid' && (
+                      <Badge variant="default" className="bg-green-600 hover:bg-green-700 mb-4">
+                        <CheckCircle className="h-3 w-3 mr-1.5" />
+                        Success: Content matches the output schema.
+                      </Badge>
+                    )}
+                    {unstructuredValidationResult === 'schema_mismatch' && (
+                      <Badge variant="destructive" className="mb-4">
+                        <XCircle className="h-3 w-3 mr-1.5" />
+                        Error: Content does not match the output schema.
+                      </Badge>
+                    )}
+                    {unstructuredValidationResult === 'invalid_json' && (
+                      <Badge variant="destructive" className="bg-amber-600 hover:bg-amber-700 mb-4">
+                        <XCircle className="h-3 w-3 mr-1.5" />
+                        Warning: Output schema provided by the tool is invalid.
+                      </Badge>
+                    )}
                     {(() => {
                       const uiRes = getUIResourceFromResult(result as any);
                       if (uiRes) {
@@ -994,106 +1052,6 @@
                         );
                       }
                       return (
-                        <ScrollArea className="h-full">
-                          <JsonView
-                            src={result}
-                            dark={true}
-                            theme="atom"
-                            enableClipboard={true}
-                            displaySize={false}
-                            collapseStringsAfterLength={100}
-                            style={{
-                              fontSize: "12px",
-                              fontFamily:
-                                "ui-monospace, SFMono-Regular, 'SF Mono', monospace",
-                              backgroundColor: "hsl(var(--background))",
-                              padding: "16px",
-                              borderRadius: "8px",
-                              border: "1px solid hsl(var(--border))",
-                            }}
-                          />
-                        </ScrollArea>
-                      );
-                    })()}
-                  </div>
-                </div>
-              ) : (
-                <div className="flex items-center justify-center h-full">
-                  <p className="text-xs text-muted-foreground font-medium">
-                    Execute a tool to see results here
-                  </p>
-=======
-                  <h3 className="text-sm font-semibold text-destructive mb-2">Validation Errors</h3>
-                  <div className="p-3 bg-destructive/10 border border-destructive/20 rounded-md">
-                    <JsonView src={structuredResult} theme="atom" dark={true} enableClipboard={true}
-                      displaySize={false}
-                      collapseStringsAfterLength={100}
-                      style={{
-                        fontSize: "12px",
-                        fontFamily:
-                          "ui-monospace, SFMono-Regular, 'SF Mono', monospace",
-                        backgroundColor: "hsl(var(--background))",
-                        padding: "16px",
-                        borderRadius: "8px",
-                        border: "1px solid hsl(var(--border))",
-                      }} />
-                    <span className="text-sm font-semibold text-destructive mb-2">{`${validationErrors[0].instancePath.slice(1)} ${validationErrors[0].message}`}</span>
-
-                  </div>
->>>>>>> ee736a2a
-                </div>
-              )}
-              {error ? (
-                <div className="p-4">
-                  <div className="p-3 bg-destructive/10 border border-destructive/20 rounded text-destructive text-xs font-medium">
-                    {error}
-                  </div>
-                </div>
-              )
-                : showStructured && structuredResult && validationErrors === null ? (
-                  <ScrollArea className="h-full">
-                    <div className="p-4">
-                      <JsonView
-                        src={structuredResult}
-                        dark={true}
-                        theme="atom"
-                        enableClipboard={true}
-                        displaySize={false}
-                        collapseStringsAfterLength={100}
-                        style={{
-                          fontSize: "12px",
-                          fontFamily:
-                            "ui-monospace, SFMono-Regular, 'SF Mono', monospace",
-                          backgroundColor: "hsl(var(--background))",
-                          padding: "16px",
-                          borderRadius: "8px",
-                          border: "1px solid hsl(var(--border))",
-                        }}
-                      />
-                    </div>
-                  </ScrollArea>
-                )
-                  : result && !showStructured ? (
-                    <ScrollArea className="h-full">
-                      <div className="p-4">
-                        {unstructuredValidationResult === 'valid' && (
-                          <Badge variant="default" className="bg-green-600 hover:bg-green-700 mb-4">
-                            <CheckCircle className="h-3 w-3 mr-1.5" />
-                            Success: Content matches the output schema.
-                          </Badge>
-                        )}
-                        {unstructuredValidationResult === 'schema_mismatch' && (
-                          <Badge variant="destructive" className="mb-4">
-                            <XCircle className="h-3 w-3 mr-1.5" />
-                            Error: Content does not match the output schema.
-                          </Badge>
-                        )}
-                        {unstructuredValidationResult === 'invalid_json' && (
-                          <Badge variant="destructive" className="bg-amber-600 hover:bg-amber-700 mb-4">
-                            <XCircle className="h-3 w-3 mr-1.5" />
-                            Warning: Output schema provided by the tool is invalid.
-                          </Badge>
-                        )}
                         <JsonView
                           src={result}
                           dark={true}
@@ -1111,15 +1069,17 @@
                             border: "1px solid hsl(var(--border))",
                           }}
                         />
-                      </div>
-                    </ScrollArea>
-                  ) : (
-                    <div className="flex items-center justify-center h-full">
-                      <p className="text-xs text-muted-foreground font-medium">
-                        Execute a tool to see results here
-                      </p>
-                    </div>
-                  )}
+                      );
+                    })()}
+                  </div>
+                </ScrollArea>
+              ) : (
+                <div className="flex items-center justify-center h-full">
+                  <p className="text-xs text-muted-foreground font-medium">
+                    Execute a tool to see results here
+                  </p>
+                </div>
+              )}
             </div>
           </div>
         </ResizablePanel>
